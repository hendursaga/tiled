/*
 * editableobject.cpp
 * Copyright 2019, Thorbjørn Lindeijer <bjorn@lindeijer.nl>
 *
 * This file is part of Tiled.
 *
 * This program is free software; you can redistribute it and/or modify it
 * under the terms of the GNU General Public License as published by the Free
 * Software Foundation; either version 2 of the License, or (at your option)
 * any later version.
 *
 * This program is distributed in the hope that it will be useful, but WITHOUT
 * ANY WARRANTY; without even the implied warranty of MERCHANTABILITY or
 * FITNESS FOR A PARTICULAR PURPOSE.  See the GNU General Public License for
 * more details.
 *
 * You should have received a copy of the GNU General Public License along with
 * this program. If not, see <http://www.gnu.org/licenses/>.
 */

#include "editableobject.h"

#include "changeproperties.h"
#include "editableasset.h"
#include "editablemanager.h"
#include "editablemapobject.h"
#include "map.h"
#include "mapobject.h"
#include "objectgroup.h"
#include "scriptmanager.h"

#include <QCoreApplication>

namespace Tiled {

EditableObject::EditableObject(EditableAsset *asset,
                               Object *object,
                               QObject *parent)
    : QObject(parent)
    , mAsset(asset)
    , mObject(object)
{
}

bool EditableObject::isReadOnly() const
{
    return asset() && asset()->isReadOnly();
}

void EditableObject::setProperty(const QString &name, const QVariant &value)
{
<<<<<<< HEAD
    if (asset())
        asset()->push(new SetProperty(asset()->document(), { mObject }, name, fromScript(value)));
    else
        mObject->setProperty(name, fromScript(value));
=======
    if (Document *doc = document())
        asset()->push(new SetProperty(doc, { mObject }, name, value));
    else if (!checkReadOnly())
        mObject->setProperty(name, value);
>>>>>>> c4c91e3f
}

void EditableObject::setProperties(const QVariantMap &properties)
{
<<<<<<< HEAD
    if (asset())
        asset()->push(new ChangeProperties(asset()->document(), QString(), mObject, fromScript(properties)));
    else
        mObject->setProperties(fromScript(properties));
=======
    if (Document *doc = document())
        asset()->push(new ChangeProperties(doc, QString(), mObject, properties));
    else if (!checkReadOnly())
        mObject->setProperties(properties);
>>>>>>> c4c91e3f
}

void EditableObject::removeProperty(const QString &name)
{
    if (Document *doc = document())
        asset()->push(new RemoveProperty(doc, { mObject }, name));
    else if (!checkReadOnly())
        mObject->removeProperty(name);
}

Document *EditableObject::document() const
{
    return asset() ? asset()->document() : nullptr;
}

bool EditableObject::checkReadOnly() const
{
    if (isReadOnly()) {
        ScriptManager::instance().throwError(QCoreApplication::translate("Script Errors", "Asset is read-only"));
        return true;
    }
    return false;
}

static Map *mapForObject(Object *object)
{
    if (!object)
        return nullptr;

    switch (object->typeId()) {
    case Object::LayerType:
        return static_cast<Layer*>(object)->map();
    case Object::MapObjectType:
        return static_cast<MapObject*>(object)->map();
    case Object::MapType:
        return static_cast<Map*>(object);
    case Object::ObjectTemplateType:
    case Object::TerrainType:
    case Object::TilesetType:
    case Object::TileType:
    case Object::WangSetType:
    case Object::WangColorType:
        break;
    }
    return nullptr;
}

QVariant EditableObject::toScript(const QVariant &value) const
{
    const int type = value.userType();

    if (type == QMetaType::QVariantMap)
        return toScript(value.toMap());

    if (type == objectRefTypeId()) {
        const auto ref = value.value<ObjectRef>();
        MapObject *referencedObject = nullptr;

        if (auto map = mapForObject(object())) {
            referencedObject = map->findObjectById(ref.id);
        } else if (object()->typeId() == Object::MapObjectType) {
            if (auto objectGroup = static_cast<MapObject*>(object())->objectGroup()) {
                for (auto mapObject : *objectGroup) {
                    if (mapObject->id() == ref.id) {
                        referencedObject = mapObject;
                        break;
                    }
                }
            }
        }

        if (referencedObject) {
            auto editable = EditableManager::instance().editableMapObject(asset(), referencedObject);
            return QVariant::fromValue(editable);
        }
    }

    return value;
}

QVariant EditableObject::fromScript(const QVariant &value) const
{
    if (value.userType() == QMetaType::QVariantMap)
        return fromScript(value.toMap());

    if (auto editableMapObject = value.value<EditableMapObject*>())
        return QVariant::fromValue(ObjectRef { editableMapObject->id() });

    return value;
}

QVariantMap EditableObject::toScript(const QVariantMap &value) const
{
    QVariantMap converted(value);
    for (auto i = converted.begin(); i != converted.end(); ++i)
        i.value() = toScript(i.value());
    return converted;
}

QVariantMap EditableObject::fromScript(const QVariantMap &value) const
{
    QVariantMap converted(value);
    for (auto i = converted.begin(); i != converted.end(); ++i)
        i.value() = fromScript(i.value());
    return converted;
}

} // namespace Tiled<|MERGE_RESOLUTION|>--- conflicted
+++ resolved
@@ -49,32 +49,18 @@
 
 void EditableObject::setProperty(const QString &name, const QVariant &value)
 {
-<<<<<<< HEAD
-    if (asset())
-        asset()->push(new SetProperty(asset()->document(), { mObject }, name, fromScript(value)));
+    if (Document *doc = document())
+        asset()->push(new SetProperty(doc, { mObject }, name, fromScript(value)));
     else
         mObject->setProperty(name, fromScript(value));
-=======
-    if (Document *doc = document())
-        asset()->push(new SetProperty(doc, { mObject }, name, value));
-    else if (!checkReadOnly())
-        mObject->setProperty(name, value);
->>>>>>> c4c91e3f
 }
 
 void EditableObject::setProperties(const QVariantMap &properties)
 {
-<<<<<<< HEAD
-    if (asset())
-        asset()->push(new ChangeProperties(asset()->document(), QString(), mObject, fromScript(properties)));
+    if (Document *doc = document())
+        asset()->push(new ChangeProperties(doc, QString(), mObject, fromScript(properties)));
     else
         mObject->setProperties(fromScript(properties));
-=======
-    if (Document *doc = document())
-        asset()->push(new ChangeProperties(doc, QString(), mObject, properties));
-    else if (!checkReadOnly())
-        mObject->setProperties(properties);
->>>>>>> c4c91e3f
 }
 
 void EditableObject::removeProperty(const QString &name)
