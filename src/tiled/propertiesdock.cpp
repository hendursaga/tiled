/*
 * propertiesdock.cpp
 * Copyright 2013, Thorbjørn Lindeijer <thorbjorn@lindeijer.nl>
 *
 * This file is part of Tiled.
 *
 * This program is free software; you can redistribute it and/or modify it
 * under the terms of the GNU General Public License as published by the Free
 * Software Foundation; either version 2 of the License, or (at your option)
 * any later version.
 *
 * This program is distributed in the hope that it will be useful, but WITHOUT
 * ANY WARRANTY; without even the implied warranty of MERCHANTABILITY or
 * FITNESS FOR A PARTICULAR PURPOSE.  See the GNU General Public License for
 * more details.
 *
 * You should have received a copy of the GNU General Public License along with
 * this program. If not, see <http://www.gnu.org/licenses/>.
 */

#include "propertiesdock.h"

#include "addpropertydialog.h"
#include "changeproperties.h"
#include "documentmanager.h"
#include "mapdocument.h"
#include "mapobject.h"
#include "preferences.h"
#include "propertybrowser.h"
#include "terrain.h"
#include "tile.h"
#include "tileset.h"
#include "utils.h"

#include <QAction>
#include <QEvent>
#include <QInputDialog>
#include <QKeyEvent>
#include <QShortcut>
#include <QToolBar>
#include <QUndoStack>
#include <QVBoxLayout>

namespace Tiled {
namespace Internal {

PropertiesDock::PropertiesDock(QWidget *parent)
    : QDockWidget(parent)
    , mDocument(nullptr)
    , mPropertyBrowser(new PropertyBrowser)
{
    setObjectName(QLatin1String("propertiesDock"));

    mActionAddProperty = new QAction(this);
    mActionAddProperty->setEnabled(false);
    mActionAddProperty->setIcon(QIcon(QLatin1String(":/images/16x16/add.png")));
    connect(mActionAddProperty, SIGNAL(triggered()),
            SLOT(addProperty()));

    mActionRemoveProperty = new QAction(this);
    mActionRemoveProperty->setEnabled(false);
    mActionRemoveProperty->setIcon(QIcon(QLatin1String(":/images/16x16/remove.png")));
    connect(mActionRemoveProperty, SIGNAL(triggered()),
            SLOT(removeProperty()));

    mActionRenameProperty = new QAction(this);
    mActionRenameProperty->setEnabled(false);
    mActionRenameProperty->setIcon(QIcon(QLatin1String(":/images/16x16/rename.png")));
    connect(mActionRenameProperty, SIGNAL(triggered()),
            SLOT(renameProperty()));

    Utils::setThemeIcon(mActionAddProperty, "add");
    Utils::setThemeIcon(mActionRemoveProperty, "remove");
    Utils::setThemeIcon(mActionRenameProperty, "rename");

    QToolBar *toolBar = new QToolBar;
    toolBar->setFloatable(false);
    toolBar->setMovable(false);
    toolBar->setIconSize(QSize(16, 16));
    toolBar->addAction(mActionAddProperty);
    toolBar->addAction(mActionRemoveProperty);
    toolBar->addAction(mActionRenameProperty);

    QWidget *widget = new QWidget(this);
    QVBoxLayout *layout = new QVBoxLayout(widget);
    layout->setMargin(5);
    layout->setSpacing(0);
    layout->addWidget(mPropertyBrowser);
    layout->addWidget(toolBar);
    widget->setLayout(layout);

    setWidget(widget);

    connect(mPropertyBrowser, SIGNAL(currentItemChanged(QtBrowserItem*)),
            SLOT(currentItemChanged(QtBrowserItem*)));

    retranslateUi();
}

void PropertiesDock::setDocument(Document *document)
{
    if (mDocument)
        mDocument->disconnect(this);

    mDocument = document;
    mPropertyBrowser->setDocument(document);

    if (document) {
        connect(document, SIGNAL(currentObjectChanged(Object*)),
                SLOT(currentObjectChanged(Object*)));
//        connect(mapDocument, SIGNAL(tilesetFileNameChanged(Tileset*)),
//                SLOT(tilesetFileNameChanged(Tileset*)));
        connect(document, SIGNAL(editCurrentObject()),
                SLOT(bringToFront()));

        currentObjectChanged(document->currentObject());
    } else {
        currentObjectChanged(nullptr);
    }
}

void PropertiesDock::bringToFront()
{
    show();
    raise();
    mPropertyBrowser->setFocus();
}

static bool isPartOfTileset(const Object *object)
{
    if (!object)
        return false;

    switch (object->typeId()) {
    case Object::TilesetType:
    case Object::TileType:
    case Object::TerrainType:
        return true;
    default:
        return false;
    }
}

static bool isAddedByType(Object *object, const QString &name)
{
    if (!object || object->typeId() != Object::MapObjectType)
        return false;

    const QString objectType = static_cast<MapObject*>(object)->type();
    const ObjectTypes objectTypes = Preferences::instance()->objectTypes();
    for (const ObjectType &type : objectTypes) {
        if (type.name == objectType)
            return type.defaultProperties.contains(name);
    }

    return false;
}

void PropertiesDock::currentObjectChanged(Object *object)
{
    mPropertyBrowser->setObject(object);

    bool editingTileset = mDocument && mDocument->type() == Document::TilesetDocumentType;
    bool isTileset = isPartOfTileset(object);
    bool enabled = object && (isTileset && editingTileset);

    mPropertyBrowser->setEnabled(enabled || isTileset);
    mActionAddProperty->setEnabled(enabled);
}

void PropertiesDock::currentItemChanged(QtBrowserItem *item)
{
    bool isCustomProperty = mPropertyBrowser->isCustomPropertyItem(item);
    bool editingTileset = mDocument && mDocument->type() == Document::TilesetDocumentType;
    bool isTileset = isPartOfTileset(mPropertyBrowser->object());
    bool enabled = !isTileset || editingTileset;

    bool addedByType = item && isAddedByType(mPropertyBrowser->object(),
                                     item->property()->propertyName());
    bool canModify = isCustomProperty && enabled && !addedByType;

    mActionRemoveProperty->setEnabled(canModify);
    mActionRenameProperty->setEnabled(canModify);
}

void PropertiesDock::tilesetFileNameChanged(Tileset *tileset)
{
    Object *object = mDocument->currentObject();
    if (!object)
        return;

    bool update = false;

    switch (object->typeId()) {
    case Object::TilesetType:
        update = object == tileset;
        break;
    case Object::TileType:
        update = static_cast<Tile*>(object)->tileset() == tileset;
        break;
    case Object::TerrainType:
        update = static_cast<Terrain*>(object)->tileset() == tileset;
        break;
    default:
        break;
    }

    if (update) {
        currentObjectChanged(object);
        currentItemChanged(mPropertyBrowser->currentItem());
    }
}

void PropertiesDock::addProperty()
{
    AddPropertyDialog dialog(mPropertyBrowser);
    if (dialog.exec() == AddPropertyDialog::Accepted)
        addProperty(dialog.propertyName(), dialog.propertyValue());
}

void PropertiesDock::addProperty(const QString &name, const QVariant &value)
{
    if (name.isEmpty())
        return;
    Object *object = mDocument->currentObject();
    if (!object)
        return;

    if (!object->hasProperty(name)) {
<<<<<<< HEAD
        QUndoStack *undoStack = mDocument->undoStack();
        undoStack->push(new SetProperty(mDocument,
                                        mDocument->currentObjects(),
                                        name, QVariant(type)));
=======
        QUndoStack *undoStack = mMapDocument->undoStack();
        undoStack->push(new SetProperty(mMapDocument,
                                        mMapDocument->currentObjects(),
                                        name, value));
>>>>>>> c2dea496
    }

    mPropertyBrowser->editCustomProperty(name);
}

void PropertiesDock::removeProperty()
{
    QtBrowserItem *item = mPropertyBrowser->currentItem();
    if (!mPropertyBrowser->isCustomPropertyItem(item))
        return;

    Object *object = mDocument->currentObject();
    if (!object)
        return;

    const QString name = item->property()->propertyName();
    QUndoStack *undoStack = mDocument->undoStack();
    QList<QtBrowserItem *> items = item->parent()->children();
    if (items.count() > 1) {
        int currentItemIndex = items.indexOf(item);
        if (item == items.last()) {
            mPropertyBrowser->setCurrentItem(items.at(currentItemIndex - 1));
        } else {
            mPropertyBrowser->setCurrentItem(items.at(currentItemIndex + 1));
        }
    }
    undoStack->push(new RemoveProperty(mDocument,
                                       mDocument->currentObjects(),
                                       name));
}

void PropertiesDock::renameProperty()
{
    QtBrowserItem *item = mPropertyBrowser->currentItem();
    if (!mPropertyBrowser->isCustomPropertyItem(item))
        return;

    const QString oldName = item->property()->propertyName();

    QInputDialog *dialog = new QInputDialog(mPropertyBrowser);
    dialog->setInputMode(QInputDialog::TextInput);
    dialog->setLabelText(tr("Name:"));
    dialog->setTextValue(oldName);
    dialog->setWindowTitle(tr("Rename Property"));
    dialog->open(this, SLOT(renameProperty(QString)));
}

void PropertiesDock::renameProperty(const QString &name)
{
    if (name.isEmpty())
        return;

    QtBrowserItem *item = mPropertyBrowser->currentItem();
    if (!item)
        return;

    const QString oldName = item->property()->propertyName();
    if (oldName == name)
        return;

    QUndoStack *undoStack = mDocument->undoStack();
    undoStack->push(new RenameProperty(mDocument, mDocument->currentObjects(), oldName, name));
}


bool PropertiesDock::event(QEvent *event)
{
    switch (event->type()) {
    case QEvent::KeyPress:
    case QEvent::ShortcutOverride: {
        QKeyEvent *keyEvent = static_cast<QKeyEvent *>(event);
        if (keyEvent->matches(QKeySequence::Delete) || keyEvent->key() == Qt::Key_Backspace) {
            if (event->type() == QEvent::KeyPress)
                removeProperty();
            event->accept();
            return true;
        }
        break;
    }
    case QEvent::LanguageChange:
        retranslateUi();
        break;
    default:
        break;
    }

    return QDockWidget::event(event);
}

void PropertiesDock::retranslateUi()
{
    setWindowTitle(tr("Properties"));

    mActionAddProperty->setText(tr("Add Property"));
    mActionRemoveProperty->setText(tr("Remove Property"));
    mActionRenameProperty->setText(tr("Rename Property"));
}

} // namespace Internal
} // namespace Tiled<|MERGE_RESOLUTION|>--- conflicted
+++ resolved
@@ -227,17 +227,10 @@
         return;
 
     if (!object->hasProperty(name)) {
-<<<<<<< HEAD
         QUndoStack *undoStack = mDocument->undoStack();
         undoStack->push(new SetProperty(mDocument,
                                         mDocument->currentObjects(),
-                                        name, QVariant(type)));
-=======
-        QUndoStack *undoStack = mMapDocument->undoStack();
-        undoStack->push(new SetProperty(mMapDocument,
-                                        mMapDocument->currentObjects(),
                                         name, value));
->>>>>>> c2dea496
     }
 
     mPropertyBrowser->editCustomProperty(name);
