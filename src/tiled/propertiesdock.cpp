--- conflicted
+++ resolved
@@ -116,16 +116,12 @@
         connect(document, SIGNAL(editCurrentObject()),
                 SLOT(bringToFront()));
 
-<<<<<<< HEAD
+        connect(document, &Document::propertyAdded,
+                this, &PropertiesDock::updateActions);
+        connect(document, &Document::propertyRemoved,
+                this, &PropertiesDock::updateActions);
+
         currentObjectChanged(document->currentObject());
-=======
-        connect(mapDocument, &MapDocument::propertyAdded,
-                this, &PropertiesDock::updateActions);
-        connect(mapDocument, &MapDocument::propertyRemoved,
-                this, &PropertiesDock::updateActions);
-
-        currentObjectChanged(mapDocument->currentObject());
->>>>>>> 2310be29
     } else {
         currentObjectChanged(nullptr);
     }
@@ -178,55 +174,16 @@
 {
     QtBrowserItem *item = mPropertyBrowser->currentItem();
     bool isCustomProperty = mPropertyBrowser->isCustomPropertyItem(item);
-<<<<<<< HEAD
     bool editingTileset = mDocument && mDocument->type() == Document::TilesetDocumentType;
     bool isTileset = isPartOfTileset(mPropertyBrowser->object());
-    bool enabled = !isTileset || editingTileset;
-
-    bool addedByType = item && isAddedByType(mPropertyBrowser->object(),
-                                     item->property()->propertyName());
-    bool canModify = isCustomProperty && enabled && !addedByType;
-=======
     bool canModify = isCustomProperty &&
-            !isExternal(mPropertyBrowser->object()) &&
-            anyObjectHasProperty(mMapDocument->currentObjects(), item->property()->propertyName());
->>>>>>> 2310be29
+            (!isTileset || editingTileset) &&
+            anyObjectHasProperty(mDocument->currentObjects(), item->property()->propertyName());
 
     mActionRemoveProperty->setEnabled(canModify);
     mActionRenameProperty->setEnabled(canModify);
 }
 
-<<<<<<< HEAD
-=======
-void PropertiesDock::tilesetFileNameChanged(Tileset *tileset)
-{
-    Object *object = mMapDocument->currentObject();
-    if (!object)
-        return;
-
-    bool update = false;
-
-    switch (object->typeId()) {
-    case Object::TilesetType:
-        update = object == tileset;
-        break;
-    case Object::TileType:
-        update = static_cast<Tile*>(object)->tileset() == tileset;
-        break;
-    case Object::TerrainType:
-        update = static_cast<Terrain*>(object)->tileset() == tileset;
-        break;
-    default:
-        break;
-    }
-
-    if (update) {
-        currentObjectChanged(object);
-        updateActions();
-    }
-}
-
->>>>>>> 2310be29
 void PropertiesDock::addProperty()
 {
     AddPropertyDialog dialog(mPropertyBrowser);
@@ -263,24 +220,9 @@
         return;
 
     const QString name = item->property()->propertyName();
-<<<<<<< HEAD
     QUndoStack *undoStack = mDocument->undoStack();
-    QList<QtBrowserItem *> items = item->parent()->children();
-    if (items.count() > 1) {
-        int currentItemIndex = items.indexOf(item);
-        if (item == items.last()) {
-            mPropertyBrowser->setCurrentItem(items.at(currentItemIndex - 1));
-        } else {
-            mPropertyBrowser->setCurrentItem(items.at(currentItemIndex + 1));
-        }
-    }
     undoStack->push(new RemoveProperty(mDocument,
                                        mDocument->currentObjects(),
-=======
-    QUndoStack *undoStack = mMapDocument->undoStack();
-    undoStack->push(new RemoveProperty(mMapDocument,
-                                       mMapDocument->currentObjects(),
->>>>>>> 2310be29
                                        name));
 }
 
